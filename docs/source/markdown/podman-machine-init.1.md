% podman-machine-init(1)

## NAME
podman\-machine\-init - Initialize a new virtual machine

## SYNOPSIS
**podman machine init** [*options*] [*name*]

## DESCRIPTION

Initialize a new virtual machine for Podman.

Podman on macOS requires a virtual machine. This is because containers are Linux -
containers do not run on any other OS because containers' core functionality are
tied to the Linux kernel.

**podman machine init** initializes a new Linux virtual machine where containers are run.
SSH keys are automatically generated to access the VM, and system connections to the root account
and a user account inside the VM are added.

## OPTIONS

#### **--cpus**=*number*

Number of CPUs.

#### **--disk-size**=*number*

Size of the disk for the guest VM in GB.

#### **--ignition-path**

Fully qualified path of the ignition file.

If an ignition file is provided, the file
will be copied into the user's CONF_DIR and renamed.  Additionally, no SSH keys will
be generated nor will a system connection be made.  It is assumed that the user will
do these things manually or handle otherwise.

#### **--image-path**

Fully qualified path or URL to the VM image.
Can also be set to `testing` or `stable` to pull down default image.
Defaults to `testing`.

#### **--memory**, **-m**=*number*

Memory (in MB).

<<<<<<< HEAD
#### **--volume**, **-v**=*source:target*

Mounts a volume from source to target.
=======
#### **--now**

Start the virtual machine immediately after it has been initialized.
>>>>>>> e92b3830

#### **--help**

Print usage statement.

## EXAMPLES

```
$ podman machine init
$ podman machine init myvm
$ podman machine init --disk-size 50
$ podman machine init --memory=1024 myvm
```

## SEE ALSO
podman-machine(1)

## HISTORY
March 2021, Originally compiled by Ashley Cui <acui@redhat.com><|MERGE_RESOLUTION|>--- conflicted
+++ resolved
@@ -47,15 +47,9 @@
 
 Memory (in MB).
 
-<<<<<<< HEAD
-#### **--volume**, **-v**=*source:target*
-
-Mounts a volume from source to target.
-=======
 #### **--now**
 
 Start the virtual machine immediately after it has been initialized.
->>>>>>> e92b3830
 
 #### **--help**
 
