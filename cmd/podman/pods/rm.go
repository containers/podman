package pods

import (
	"context"
	"errors"
	"fmt"
	"strings"

	"github.com/containers/common/pkg/completion"
	"github.com/containers/podman/v4/cmd/podman/common"
	"github.com/containers/podman/v4/cmd/podman/registry"
	"github.com/containers/podman/v4/cmd/podman/utils"
	"github.com/containers/podman/v4/cmd/podman/validate"
	"github.com/containers/podman/v4/libpod/define"
	"github.com/containers/podman/v4/pkg/domain/entities"
	"github.com/containers/podman/v4/pkg/specgenutil"
	"github.com/spf13/cobra"
)

// allows for splitting API and CLI-only options
type podRmOptionsWrapper struct {
	entities.PodRmOptions

	PodIDFiles []string
}

var (
	rmOptions        = podRmOptionsWrapper{}
	podRmDescription = `podman rm will remove one or more stopped pods and their containers from the host.

  The pod name or ID can be used.  A pod with containers will not be removed without --force. If --force is specified, all containers will be stopped, then removed.`
	rmCommand = &cobra.Command{
		Use:   "rm [options] POD [POD...]",
		Short: "Remove one or more pods",
		Long:  podRmDescription,
		RunE:  rm,
		Args: func(cmd *cobra.Command, args []string) error {
			return validate.CheckAllLatestAndIDFile(cmd, args, false, "pod-id-file")
		},
		ValidArgsFunction: common.AutocompletePods,
		Example: `podman pod rm mywebserverpod
  podman pod rm -f 860a4b23
  podman pod rm -f -a`,
	}
	stopTimeout uint
)

func init() {
	registry.Commands = append(registry.Commands, registry.CliCommand{
		Command: rmCommand,
		Parent:  podCmd,
	})

	flags := rmCommand.Flags()
	flags.BoolVarP(&rmOptions.All, "all", "a", false, "Remove all running pods")
	flags.BoolVarP(&rmOptions.Force, "force", "f", false, "Force removal of a running pod by first stopping all containers, then removing all containers in the pod.  The default is false")
	flags.BoolVarP(&rmOptions.Ignore, "ignore", "i", false, "Ignore errors when a specified pod is missing")

	podIDFileFlagName := "pod-id-file"
	flags.StringArrayVarP(&rmOptions.PodIDFiles, podIDFileFlagName, "", nil, "Read the pod ID from the file")
	_ = rmCommand.RegisterFlagCompletionFunc(podIDFileFlagName, completion.AutocompleteDefault)

	timeFlagName := "time"
	flags.UintVarP(&stopTimeout, timeFlagName, "t", containerConfig.Engine.StopTimeout, "Seconds to wait for pod stop before killing the container")
	_ = rmCommand.RegisterFlagCompletionFunc(timeFlagName, completion.AutocompleteNone)

	validate.AddLatestFlag(rmCommand, &rmOptions.Latest)

	if registry.IsRemote() {
		_ = flags.MarkHidden("ignore")
	}
}

func rm(cmd *cobra.Command, args []string) error {
	ids, err := specgenutil.ReadPodIDFiles(rmOptions.PodIDFiles)
	if err != nil {
		return err
	}
	args = append(args, ids...)
	if cmd.Flag("time").Changed {
		if !rmOptions.Force {
			return errors.New("--force option must be specified to use the --time option")
		}
		rmOptions.Timeout = &stopTimeout
	}
	return removePods(args, rmOptions.PodRmOptions, true)
}

// removePods removes the specified pods (names or IDs).  Allows for sharing
// pod-removal logic across commands.
func removePods(namesOrIDs []string, rmOptions entities.PodRmOptions, printIDs bool) error {
	var errs utils.OutputErrors

	responses, err := registry.ContainerEngine().PodRm(context.Background(), namesOrIDs, rmOptions)
	if err != nil {
		setExitCode(rmOptions.Force, []error{err})
		return err
	}

	// in the cli, first we print out all the successful attempts
	for _, r := range responses {
		if r.Err == nil {
			if printIDs {
				fmt.Println(r.Id)
			}
		} else {
			errs = append(errs, r.Err)
		}
	}
	setExitCode(rmOptions.Force, errs)
	return errs.PrintErrors()
}

<<<<<<< HEAD
func setExitCode(force bool, errs []error) {
	var (
		// noSuchNetworkErrors indicates the requested pod does not exist.
		noSuchPodErrors bool
	)

	if len(errs) == 0 {
		registry.SetExitCode(0)
	}

	for _, err := range errs {
		cause := errors.Cause(err)
		switch {
		case cause == define.ErrNoSuchPod:
			noSuchPodErrors = true
		case strings.Contains(cause.Error(), define.ErrNoSuchPod.Error()):
			noSuchPodErrors = true
		}
	}

	switch {
	case noSuchPodErrors:
		if force {
			registry.SetExitCode(define.ExecErrorCodeIgnore)
		} else {
			registry.SetExitCode(1)
		}
	default:
		registry.SetExitCode(125)
=======
func setExitCode(err error) {
	if errors.Is(err, define.ErrNoSuchPod) || strings.Contains(err.Error(), define.ErrNoSuchPod.Error()) {
		registry.SetExitCode(1)
>>>>>>> a197ff9c
	}
}<|MERGE_RESOLUTION|>--- conflicted
+++ resolved
@@ -111,7 +111,6 @@
 	return errs.PrintErrors()
 }
 
-<<<<<<< HEAD
 func setExitCode(force bool, errs []error) {
 	var (
 		// noSuchNetworkErrors indicates the requested pod does not exist.
@@ -123,11 +122,7 @@
 	}
 
 	for _, err := range errs {
-		cause := errors.Cause(err)
-		switch {
-		case cause == define.ErrNoSuchPod:
-			noSuchPodErrors = true
-		case strings.Contains(cause.Error(), define.ErrNoSuchPod.Error()):
+		if errors.Is(err, define.ErrNoSuchPod) || strings.Contains(err.Error(), define.ErrNoSuchPod.Error()) {
 			noSuchPodErrors = true
 		}
 	}
@@ -141,10 +136,5 @@
 		}
 	default:
 		registry.SetExitCode(125)
-=======
-func setExitCode(err error) {
-	if errors.Is(err, define.ErrNoSuchPod) || strings.Contains(err.Error(), define.ErrNoSuchPod.Error()) {
-		registry.SetExitCode(1)
->>>>>>> a197ff9c
 	}
 }