package volumes

import (
	"context"
	"errors"
	"fmt"
	"strings"

	"github.com/containers/common/pkg/completion"
	"github.com/containers/podman/v4/cmd/podman/common"
	"github.com/containers/podman/v4/cmd/podman/registry"
	"github.com/containers/podman/v4/cmd/podman/utils"
	"github.com/containers/podman/v4/libpod/define"
	"github.com/containers/podman/v4/pkg/domain/entities"
	"github.com/spf13/cobra"
)

var (
	volumeRmDescription = `Remove one or more existing volumes.

  By default only volumes that are not being used by any containers will be removed. To remove the volumes anyways, use the --force flag.`
	rmCommand = &cobra.Command{
		Use:               "rm [options] VOLUME [VOLUME...]",
		Aliases:           []string{"remove"},
		Short:             "Remove one or more volumes",
		Long:              volumeRmDescription,
		RunE:              rm,
		ValidArgsFunction: common.AutocompleteVolumes,
		Example: `podman volume rm myvol1 myvol2
  podman volume rm --all
  podman volume rm --force myvol`,
	}
)

var (
	rmOptions   = entities.VolumeRmOptions{}
	stopTimeout uint
)

func init() {
	registry.Commands = append(registry.Commands, registry.CliCommand{
		Command: rmCommand,
		Parent:  volumeCmd,
	})
	flags := rmCommand.Flags()
	flags.BoolVarP(&rmOptions.All, "all", "a", false, "Remove all volumes")
	flags.BoolVarP(&rmOptions.Force, "force", "f", false, "Remove a volume by force, even if it is being used by a container")
	timeFlagName := "time"
	flags.UintVarP(&stopTimeout, timeFlagName, "t", containerConfig.Engine.StopTimeout, "Seconds to wait for running containers to stop before killing the container")
	_ = rmCommand.RegisterFlagCompletionFunc(timeFlagName, completion.AutocompleteNone)
}

func rm(cmd *cobra.Command, args []string) error {
	var (
		errs utils.OutputErrors
	)
	if (len(args) > 0 && rmOptions.All) || (len(args) < 1 && !rmOptions.All) {
		return errors.New("choose either one or more volumes or all")
	}
	if cmd.Flag("time").Changed {
		if !rmOptions.Force {
			return errors.New("--force option must be specified to use the --time option")
		}
		rmOptions.Timeout = &stopTimeout
	}
	responses, err := registry.ContainerEngine().VolumeRm(context.Background(), args, rmOptions)
	if err != nil {
		setExitCode(rmOptions.Force, []error{err})
		return err
	}
	for _, r := range responses {
		if r.Err == nil {
			fmt.Println(r.Id)
		} else {
			errs = append(errs, r.Err)
		}
	}
	setExitCode(rmOptions.Force, errs)
	return errs.PrintErrors()
}

<<<<<<< HEAD
func setExitCode(force bool, errs []error) {
	var (
		// noSuchVolumeErrors indicates the requested volume does not exist
		noSuchVolumeErrors bool
		// inUseErrors indicates that a volume is being used by at least one container
		inUseErrors bool
	)

	if len(errs) == 0 {
		registry.SetExitCode(0)
	}

	for _, err := range errs {
		cause := errors.Cause(err)
		switch {
		case cause == define.ErrNoSuchVolume:
			noSuchVolumeErrors = true
		case strings.Contains(cause.Error(), define.ErrNoSuchVolume.Error()):
			noSuchVolumeErrors = true
		case cause == define.ErrVolumeBeingUsed:
			inUseErrors = true
		case strings.Contains(cause.Error(), define.ErrVolumeBeingUsed.Error()):
			inUseErrors = true

		}
	}

	switch {
	case inUseErrors:
		// being used by a container.
=======
func setExitCode(err error) {
	if errors.Is(err, define.ErrNoSuchVolume) || strings.Contains(err.Error(), define.ErrNoSuchVolume.Error()) {
		registry.SetExitCode(1)
	} else if errors.Is(err, define.ErrVolumeBeingUsed) || strings.Contains(err.Error(), define.ErrVolumeBeingUsed.Error()) {
>>>>>>> a197ff9c
		registry.SetExitCode(2)
	case noSuchVolumeErrors && !inUseErrors:
		// One of the specified volumes did not exist, and no other
		if force {
			registry.SetExitCode(define.ExecErrorCodeIgnore)
		} else {
			registry.SetExitCode(1)
		}
	default:
		registry.SetExitCode(125)
	}
}<|MERGE_RESOLUTION|>--- conflicted
+++ resolved
@@ -79,7 +79,6 @@
 	return errs.PrintErrors()
 }
 
-<<<<<<< HEAD
 func setExitCode(force bool, errs []error) {
 	var (
 		// noSuchVolumeErrors indicates the requested volume does not exist
@@ -93,29 +92,16 @@
 	}
 
 	for _, err := range errs {
-		cause := errors.Cause(err)
-		switch {
-		case cause == define.ErrNoSuchVolume:
+		if errors.Is(err, define.ErrNoSuchVolume) || strings.Contains(err.Error(), define.ErrNoSuchVolume.Error()) {
 			noSuchVolumeErrors = true
-		case strings.Contains(cause.Error(), define.ErrNoSuchVolume.Error()):
-			noSuchVolumeErrors = true
-		case cause == define.ErrVolumeBeingUsed:
+		} else if errors.Is(err, define.ErrVolumeBeingUsed) || strings.Contains(err.Error(), define.ErrVolumeBeingUsed.Error()) {
 			inUseErrors = true
-		case strings.Contains(cause.Error(), define.ErrVolumeBeingUsed.Error()):
-			inUseErrors = true
-
 		}
 	}
 
 	switch {
 	case inUseErrors:
 		// being used by a container.
-=======
-func setExitCode(err error) {
-	if errors.Is(err, define.ErrNoSuchVolume) || strings.Contains(err.Error(), define.ErrNoSuchVolume.Error()) {
-		registry.SetExitCode(1)
-	} else if errors.Is(err, define.ErrVolumeBeingUsed) || strings.Contains(err.Error(), define.ErrVolumeBeingUsed.Error()) {
->>>>>>> a197ff9c
 		registry.SetExitCode(2)
 	case noSuchVolumeErrors && !inUseErrors:
 		// One of the specified volumes did not exist, and no other
