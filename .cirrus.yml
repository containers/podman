--- conflicted
+++ resolved
@@ -31,11 +31,7 @@
     DEBIAN_NAME: "debian-14"
 
     # Image identifiers
-<<<<<<< HEAD
     IMAGE_SUFFIX: "c20251121t131714z-f43f42d14"
-=======
-    IMAGE_SUFFIX: "c20251120t131229z-f42f41d14"
->>>>>>> 25c358e3
 
     # EC2 images
     FEDORA_AMI: "fedora-aws-${IMAGE_SUFFIX}"
