--- conflicted
+++ resolved
@@ -88,19 +88,9 @@
         self.assertTrue(keys["stream"], "Expected to find stream progress stanza's")
 
     def test_create(self):
-        r = requests.post(
-            self.podman_url + "/v1.40/images/create?fromImage=alpine&platform=linux/amd64/v8",
-            timeout=15,
-        )
+        r = requests.post(self.podman_url + "/v1.40/images/create?fromImage=alpine&platform=linux/amd64/v8", timeout=15)
         self.assertEqual(r.status_code, 200, r.text)
-<<<<<<< HEAD
-        r = requests.post(
-            self.podman_url + "/v1.40/images/create?fromSrc=-&repo=fedora&message=testing123",
-            timeout=15,
-        )
-=======
         r = requests.post(self.podman_url + "/v1.40/images/create?fromSrc=-&repo=fedora&message=testing123&platform=linux/amd64", timeout=15)
->>>>>>> e40d734e
         self.assertEqual(r.status_code, 200, r.text)
 
     def test_search_compat(self):
